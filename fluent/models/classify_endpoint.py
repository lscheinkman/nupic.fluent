# ----------------------------------------------------------------------
# Numenta Platform for Intelligent Computing (NuPIC)
# Copyright (C) 2015, Numenta, Inc.  Unless you have purchased from
# Numenta, Inc. a separate commercial license for this software code, the
# following terms and conditions apply:
#
# This program is free software: you can redistribute it and/or modify
# it under the terms of the GNU General Public License version 3 as
# published by the Free Software Foundation.
#
# This program is distributed in the hope that it will be useful,
# but WITHOUT ANY WARRANTY; without even the implied warranty of
# MERCHANTABILITY or FITNESS FOR A PARTICULAR PURPOSE.
# See the GNU General Public License for more details.
#
# You should have received a copy of the GNU General Public License
# along with this program.  If not, see http://www.gnu.org/licenses.
#
# http://numenta.org/licenses/
# ----------------------------------------------------------------------

import numpy
import os

from collections import defaultdict
from cortipy.cortical_client import CorticalClient
from fluent.encoders.cio_encoder import CioEncoder
from fluent.models.classification_model import ClassificationModel



class ClassificationModelEndpoint(ClassificationModel):
  """
  Class to run the survey response classification task with Cortical.io
  text endpoint encodings and classification system.

  From the experiment runner, the methods expect to be fed one sample at a time.
  """

  def __init__(self, verbosity=1, numLabels=3):
    """
    Initialize the CorticalClient and CioEncoder. Requires a valid API key
    """
    super(ClassificationModelEndpoint, self).__init__(verbosity, numLabels)

    self.encoder = CioEncoder(cacheDir="./experiments/cache")
    self.client = CorticalClient(self.encoder.apiKey)

    self.n = self.encoder.n
    self.w = int((self.encoder.targetSparsity/100) * self.n)

    self.categoryBitmaps = {}
    self.negatives = defaultdict(list)
    self.positives = defaultdict(list)


  def encodePattern(self, sample):
    """
    Encode an SDR of the input string by querying the Cortical.io API.

    @param sample         (list)          Tokenized sample, where each item is
                                          a string
    @return fp            (dict)          The sample text, sparsity, and bitmap.
    Example return dict:
      {
        "text": "Example text",
        "sparsity": 0.03,
        "bitmap": numpy.array([])
      }
    """
    sample = " ".join(sample)
    fpInfo = self.encoder.encode(sample)
    if fpInfo:
      fp = {"text":fpInfo["text"] if "text" in fpInfo else fpInfo["term"],
            "sparsity":fpInfo["sparsity"],
            "bitmap":numpy.array(fpInfo["fingerprint"]["positions"])
            }
    else:
      fp = {"text":sample,
            "sparsity":float(self.w)/self.n,
            "bitmap":self.encodeRandomly(sample)
            }

    return fp


  def resetModel(self):
    """Reset the model"""
    self.positives.clear()
    self.negatives.clear()
    self.categoryBitmaps.clear()


  def trainModel(self, samples, labels, negatives=None):
    """
    Train the classifier on the input sample and label. Use Cortical.io's
    createClassification to make a bitmap that represents the class

    @param samples    (list)            List of dictionaries containing the
                                        sample text, sparsity, and bitmap.
    @param labels     (list)            List of numpy arrays containing the
                                        reference indices for the
                                        classifications of each sample.
    @param negatives  (list)            Each item is the dictionary containing
                                        text, sparsity and bitmap for the
                                        negative samples.

    TODO: move Cortical.io client logic to CioEncoder.
    """
<<<<<<< HEAD
    labels_to_update_bitmaps = set()
    for sample, sample_labels in zip(samples, labels):
      for label in sample_labels:
        if sample["text"]:
=======
    labelsToUpdateBitmaps = set()
    for sample, sampleLabels in zip(samples, labels):
      for label in sampleLabels:
        fpInfo = self.encoder.encode(sample["text"])
        if sample["text"] and fpInfo:
>>>>>>> 10084cdc
          self.positives[label].append(sample["text"])

          # Only add negatives when training on one sample so we know which
          # labels to use
          if negatives and len(samples) == 1:
            for neg in negatives:
              if neg["text"]:
                self.negatives[label].append(neg["text"])
          labelsToUpdateBitmaps.add(label)

    for label in labelsToUpdateBitmaps:
      self.categoryBitmaps[label] = self.client.createClassification(
          str(label),
          self.positives[label],
          self.negatives[label])["positions"]


  def testModel(self, sample, numLabels=3, metric="overlappingAll"):
    """
    Test the Cortical.io classifier on the input sample. Returns a dictionary
    containing various distance metrics between the sample and the classes.

    @param sample         (dict)      The sample text, sparsity, and bitmap.
    @return               (list)      Winning classifications based on the
                                      specified metric. The number of items
                                      returned will be <= numLabels.
    """
    sampleBitmap = sample["bitmap"].tolist()

    distances = defaultdict(list)
    for cat, catBitmap in self.categoryBitmaps.iteritems():
      distances[cat] = self.client.compare(sampleBitmap, catBitmap)

    return self.getWinningLabels(distances, numLabels=numLabels, metric=metric)


  @staticmethod
  def getWinningLabels(distances, numLabels, metric):
    """
    Return indices of winning categories, based off of the input metric.
    Overrides the base class implementation.
    """
    metricValues = numpy.array([v[metric] for v in distances.values()])
    sortedIdx = numpy.argsort(metricValues)

    # euclideanDistance and jaccardDistance are ascending
    descendingOrder = set(["overlappingAll", "overlappingLeftRight",
      "overlappingRightLeft", "cosineSimilarity", "weightedScoring"])
    if metric in descendingOrder:
      sortedIdx = sortedIdx[::-1]

    return numpy.array(
        [distances.keys()[catIdx] for catIdx in sortedIdx[:numLabels]])<|MERGE_RESOLUTION|>--- conflicted
+++ resolved
@@ -107,18 +107,11 @@
 
     TODO: move Cortical.io client logic to CioEncoder.
     """
-<<<<<<< HEAD
-    labels_to_update_bitmaps = set()
-    for sample, sample_labels in zip(samples, labels):
-      for label in sample_labels:
-        if sample["text"]:
-=======
     labelsToUpdateBitmaps = set()
     for sample, sampleLabels in zip(samples, labels):
       for label in sampleLabels:
         fpInfo = self.encoder.encode(sample["text"])
         if sample["text"] and fpInfo:
->>>>>>> 10084cdc
           self.positives[label].append(sample["text"])
 
           # Only add negatives when training on one sample so we know which
