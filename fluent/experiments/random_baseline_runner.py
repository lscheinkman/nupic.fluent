--- conflicted
+++ resolved
@@ -56,9 +56,6 @@
 from fluent.models.classify_randomSDR import ClassificationModelRandomSDR
 
 
-<<<<<<< HEAD
-
-=======
 def runExperiment(model, patterns, labels, idxSplits):
   """
   @param model          (Model)               Classification model instance.
@@ -75,12 +72,10 @@
 
 # training() and testing() methods send one data sample at a time to the model,
 # i.e. streaming input.
->>>>>>> 0ea57566
 def training(model, trainSet):
   """Trains model on the bitmap patterns and corresponding labels lists."""
   for x in trainSet:
     model.trainModel(x[0], x[1])
-
 
 
 def testing(model, evalSet):
@@ -100,8 +95,6 @@
   return trialResults
 
 
-<<<<<<< HEAD
-=======
 def calculateTrialResults(model, results, refs, indices, fileName):
   """
   Evaluate the results, returning accuracy and confusion matrix, and writing
@@ -111,7 +104,6 @@
   result[1].to_csv(fileName)
   return result
 
->>>>>>> 0ea57566
 
 def computeExpectedAccuracy(predictedLabels, dataPath):
   """
@@ -126,7 +118,6 @@
     if expectedLabels[i]==predictedLabels[i]]) / float(len(expectedLabels))
 
   print "Accuracy against expected classifications = ", accuracy
-
 
 
 def run(args):
@@ -229,7 +220,6 @@
     os.path.join(modelPath, "model.pkl"), "wb") as f:
     pkl.dump(model, f)
   print "Experiment complete in {0:.2f} seconds.".format(time.time() - start)
-
 
 
 if __name__ == "__main__":
